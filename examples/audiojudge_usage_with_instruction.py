"""
Refactored audio evaluation system using AudioJudge framework
"""

import argparse
import json
import os
import time
import pandas as pd
import numpy as np
from tqdm import tqdm
from typing import List, Dict, Optional, Any, Tuple
from collections import Counter
from pathlib import Path

# Import the AudioJudge class and utilities
from audiojudge import AudioJudge, AudioExample
from dotenv import load_dotenv
from system_prompts import SYSTEM_PROMPTS
import re


def load_dataset(file_path: str) -> pd.DataFrame:
    """
    Load the dataset from a JSON file
    """
    with open(file_path, "r") as f:
        data = json.load(f)
    for item in data:
        if isinstance(item.get("match", None), str):
            item["match"] = item["match"].lower() == "true"
    df = pd.DataFrame(data)
    return df


def get_user_prompt(dataset_name: str) -> str:
    user_prompt = ""
    if "speakbench" in dataset_name:
        user_prompt = (
            "Please analyze which of the two recordings follows the instruction better, or tie. "
            "Respond ONLY in text and output valid JSON with keys 'reasoning' and 'label' (string, '1', '2' or 'tie')."
        )
    elif "chatbotarena" in dataset_name:
        user_prompt = (
            "Please analyze which of the two recordings follows the instruction better, or tie, in terms of content of the responses. "
            "Respond ONLY in text and output valid JSON with keys 'reasoning' and 'label' (string, '1', '2' or 'tie')."
        )
    return user_prompt


def main(args):
    # Initialize the AudioJudge instance
    load_dotenv()
    audio_judge = AudioJudge()
<<<<<<< HEAD
    dataset_path = os.path.join("..","experiments","main_experiments","datasets",f"{args.dataset_name}_dataset.json")
    
=======
    dataset_path = os.path.join(
        "experiments",
        "main_experiments",
        "datasets",
        f"{args.dataset_name}_dataset.json",
    )

>>>>>>> ede34b90
    # Load dataset
    df = load_dataset(dataset_path)
    n_samples = min(1, len(df))
    sample_df = df[:n_samples]
    with open("../experiments/main_experiments/few_shots_examples.json", "r") as f:
        few_shots_examples = json.load(f)
    few_shots_examples = few_shots_examples[args.dataset_name][: args.n_few_shots]
    examples = []
    results = []
    for example in few_shots_examples:
<<<<<<< HEAD
        examples.append(AudioExample(
            audio1_path=os.path.join("..","experiments","main_experiments", example['audio1_path']),
            audio2_path=os.path.join("..","experiments","main_experiments", example['audio2_path']),
            instruction_path=os.path.join("..","experiments","main_experiments", example['instruction_path']),
            output=json.dumps(example["assistant_message"])
        ))
=======
        examples.append(
            AudioExample(
                audio1_path=os.path.join(
                    "experiments", "main_experiments", example["audio1_path"]
                ),
                audio2_path=os.path.join(
                    "experiments", "main_experiments", example["audio2_path"]
                ),
                instruction_path=os.path.join(
                    "experiments", "main_experiments", example["instruction_path"]
                ),
                output=json.dumps(example["assistant_message"]),
            )
        )
>>>>>>> ede34b90
    failed_samples = 0
    correct_predictions = 0
    total_predictions = 0
    for _, row in tqdm(
        sample_df.iterrows(), total=len(sample_df), desc="Processing samples"
    ):
        try:
<<<<<<< HEAD
            audio1_path = os.path.join("..","experiments","main_experiments", row['audio1_path'])
            audio2_path = os.path.join("..","experiments","main_experiments", row['audio2_path'])
            instruction_path = os.path.join("..","experiments","main_experiments", row['instruction_path'])
=======
            audio1_path = os.path.join(
                "experiments", "main_experiments", row["audio1_path"]
            )
            audio2_path = os.path.join(
                "experiments", "main_experiments", row["audio2_path"]
            )
            instruction_path = os.path.join(
                "experiments", "main_experiments", row["instruction_path"]
            )
>>>>>>> ede34b90
            user_prompt = get_user_prompt(args.dataset_name)
            system_prompt = SYSTEM_PROMPTS[args.dataset_name]["standard_cot"]
            response = audio_judge.judge_audio(
                audio1_path=audio1_path,
                audio2_path=audio2_path,
                instruction_path=instruction_path,
                user_prompt=user_prompt,
                system_prompt=system_prompt,
                model=args.model,
                examples=examples,
                concatenation_method="examples_and_test_concatenation",
            )

            print(f"Model Response: {response['response']}")

        except Exception as e:
            print(f"Error processing {audio1_path}, {audio2_path}: {str(e)}")
            continue


def parse_args():
    """
    Parse command line arguments
    """
    parser = argparse.ArgumentParser(description="Audio evaluation using AudioJudge")
    parser.add_argument(
        "--dataset_name",
        type=str,
        required=True,
        choices=["chatbotarena", "speakbench508"],
        help="Name of the dataset to evaluate",
    )
    parser.add_argument(
        "--n_few_shots", type=int, default=4, help="Number of few-shot examples to use"
    )
    parser.add_argument(
        "--model",
        type=str,
        default="gemini-2.5-flash-preview-04-17",
        help="Model to use for evaluation",
    )
    parser.add_argument(
        "--n_samples", type=int, default=1, help="Maximum number of samples to evaluate"
    )

    return parser.parse_args()


if __name__ == "__main__":
    args = parse_args()
    main(args)
<|MERGE_RESOLUTION|>--- conflicted
+++ resolved
@@ -1,172 +1,152 @@
-"""
-Refactored audio evaluation system using AudioJudge framework
-"""
-
-import argparse
-import json
-import os
-import time
-import pandas as pd
-import numpy as np
-from tqdm import tqdm
-from typing import List, Dict, Optional, Any, Tuple
-from collections import Counter
-from pathlib import Path
-
-# Import the AudioJudge class and utilities
-from audiojudge import AudioJudge, AudioExample
-from dotenv import load_dotenv
-from system_prompts import SYSTEM_PROMPTS
-import re
-
-
-def load_dataset(file_path: str) -> pd.DataFrame:
-    """
-    Load the dataset from a JSON file
-    """
-    with open(file_path, "r") as f:
-        data = json.load(f)
-    for item in data:
-        if isinstance(item.get("match", None), str):
-            item["match"] = item["match"].lower() == "true"
-    df = pd.DataFrame(data)
-    return df
-
-
-def get_user_prompt(dataset_name: str) -> str:
-    user_prompt = ""
-    if "speakbench" in dataset_name:
-        user_prompt = (
-            "Please analyze which of the two recordings follows the instruction better, or tie. "
-            "Respond ONLY in text and output valid JSON with keys 'reasoning' and 'label' (string, '1', '2' or 'tie')."
-        )
-    elif "chatbotarena" in dataset_name:
-        user_prompt = (
-            "Please analyze which of the two recordings follows the instruction better, or tie, in terms of content of the responses. "
-            "Respond ONLY in text and output valid JSON with keys 'reasoning' and 'label' (string, '1', '2' or 'tie')."
-        )
-    return user_prompt
-
-
-def main(args):
-    # Initialize the AudioJudge instance
-    load_dotenv()
-    audio_judge = AudioJudge()
-<<<<<<< HEAD
-    dataset_path = os.path.join("..","experiments","main_experiments","datasets",f"{args.dataset_name}_dataset.json")
-    
-=======
-    dataset_path = os.path.join(
-        "experiments",
-        "main_experiments",
-        "datasets",
-        f"{args.dataset_name}_dataset.json",
-    )
-
->>>>>>> ede34b90
-    # Load dataset
-    df = load_dataset(dataset_path)
-    n_samples = min(1, len(df))
-    sample_df = df[:n_samples]
-    with open("../experiments/main_experiments/few_shots_examples.json", "r") as f:
-        few_shots_examples = json.load(f)
-    few_shots_examples = few_shots_examples[args.dataset_name][: args.n_few_shots]
-    examples = []
-    results = []
-    for example in few_shots_examples:
-<<<<<<< HEAD
-        examples.append(AudioExample(
-            audio1_path=os.path.join("..","experiments","main_experiments", example['audio1_path']),
-            audio2_path=os.path.join("..","experiments","main_experiments", example['audio2_path']),
-            instruction_path=os.path.join("..","experiments","main_experiments", example['instruction_path']),
-            output=json.dumps(example["assistant_message"])
-        ))
-=======
-        examples.append(
-            AudioExample(
-                audio1_path=os.path.join(
-                    "experiments", "main_experiments", example["audio1_path"]
-                ),
-                audio2_path=os.path.join(
-                    "experiments", "main_experiments", example["audio2_path"]
-                ),
-                instruction_path=os.path.join(
-                    "experiments", "main_experiments", example["instruction_path"]
-                ),
-                output=json.dumps(example["assistant_message"]),
-            )
-        )
->>>>>>> ede34b90
-    failed_samples = 0
-    correct_predictions = 0
-    total_predictions = 0
-    for _, row in tqdm(
-        sample_df.iterrows(), total=len(sample_df), desc="Processing samples"
-    ):
-        try:
-<<<<<<< HEAD
-            audio1_path = os.path.join("..","experiments","main_experiments", row['audio1_path'])
-            audio2_path = os.path.join("..","experiments","main_experiments", row['audio2_path'])
-            instruction_path = os.path.join("..","experiments","main_experiments", row['instruction_path'])
-=======
-            audio1_path = os.path.join(
-                "experiments", "main_experiments", row["audio1_path"]
-            )
-            audio2_path = os.path.join(
-                "experiments", "main_experiments", row["audio2_path"]
-            )
-            instruction_path = os.path.join(
-                "experiments", "main_experiments", row["instruction_path"]
-            )
->>>>>>> ede34b90
-            user_prompt = get_user_prompt(args.dataset_name)
-            system_prompt = SYSTEM_PROMPTS[args.dataset_name]["standard_cot"]
-            response = audio_judge.judge_audio(
-                audio1_path=audio1_path,
-                audio2_path=audio2_path,
-                instruction_path=instruction_path,
-                user_prompt=user_prompt,
-                system_prompt=system_prompt,
-                model=args.model,
-                examples=examples,
-                concatenation_method="examples_and_test_concatenation",
-            )
-
-            print(f"Model Response: {response['response']}")
-
-        except Exception as e:
-            print(f"Error processing {audio1_path}, {audio2_path}: {str(e)}")
-            continue
-
-
-def parse_args():
-    """
-    Parse command line arguments
-    """
-    parser = argparse.ArgumentParser(description="Audio evaluation using AudioJudge")
-    parser.add_argument(
-        "--dataset_name",
-        type=str,
-        required=True,
-        choices=["chatbotarena", "speakbench508"],
-        help="Name of the dataset to evaluate",
-    )
-    parser.add_argument(
-        "--n_few_shots", type=int, default=4, help="Number of few-shot examples to use"
-    )
-    parser.add_argument(
-        "--model",
-        type=str,
-        default="gemini-2.5-flash-preview-04-17",
-        help="Model to use for evaluation",
-    )
-    parser.add_argument(
-        "--n_samples", type=int, default=1, help="Maximum number of samples to evaluate"
-    )
-
-    return parser.parse_args()
-
-
-if __name__ == "__main__":
-    args = parse_args()
-    main(args)
+"""
+Refactored audio evaluation system using AudioJudge framework
+"""
+
+import argparse
+import json
+import os
+import time
+import pandas as pd
+import numpy as np
+from tqdm import tqdm
+from typing import List, Dict, Optional, Any, Tuple
+from collections import Counter
+from pathlib import Path
+
+# Import the AudioJudge class and utilities
+from audiojudge import AudioJudge, AudioExample
+from dotenv import load_dotenv
+from system_prompts import SYSTEM_PROMPTS
+import re
+
+
+def load_dataset(file_path: str) -> pd.DataFrame:
+    """
+    Load the dataset from a JSON file
+    """
+    with open(file_path, "r") as f:
+        data = json.load(f)
+    for item in data:
+        if isinstance(item.get("match", None), str):
+            item["match"] = item["match"].lower() == "true"
+    df = pd.DataFrame(data)
+    return df
+
+
+def get_user_prompt(dataset_name: str) -> str:
+    user_prompt = ""
+    if "speakbench" in dataset_name:
+        user_prompt = (
+            "Please analyze which of the two recordings follows the instruction better, or tie. "
+            "Respond ONLY in text and output valid JSON with keys 'reasoning' and 'label' (string, '1', '2' or 'tie')."
+        )
+    elif "chatbotarena" in dataset_name:
+        user_prompt = (
+            "Please analyze which of the two recordings follows the instruction better, or tie, in terms of content of the responses. "
+            "Respond ONLY in text and output valid JSON with keys 'reasoning' and 'label' (string, '1', '2' or 'tie')."
+        )
+    return user_prompt
+
+
+def main(args):
+    # Initialize the AudioJudge instance
+    load_dotenv()
+    audio_judge = AudioJudge()
+    dataset_path = os.path.join(
+        "..",
+        "experiments",
+        "main_experiments",
+        "datasets",
+        f"{args.dataset_name}_dataset.json",
+    )
+    # Load dataset
+    df = load_dataset(dataset_path)
+    n_samples = min(1, len(df))
+    sample_df = df[:n_samples]
+    with open("../experiments/main_experiments/few_shots_examples.json", "r") as f:
+        few_shots_examples = json.load(f)
+    few_shots_examples = few_shots_examples[args.dataset_name][: args.n_few_shots]
+    examples = []
+    results = []
+    for example in few_shots_examples:
+        examples.append(
+            AudioExample(
+                audio1_path=os.path.join(
+                    "..", "experiments", "main_experiments", example["audio1_path"]
+                ),
+                audio2_path=os.path.join(
+                    "..", "experiments", "main_experiments", example["audio2_path"]
+                ),
+                instruction_path=os.path.join(
+                    "..", "experiments", "main_experiments", example["instruction_path"]
+                ),
+                output=json.dumps(example["assistant_message"]),
+            )
+        )
+    failed_samples = 0
+    correct_predictions = 0
+    total_predictions = 0
+    for _, row in tqdm(
+        sample_df.iterrows(), total=len(sample_df), desc="Processing samples"
+    ):
+        try:
+            audio1_path = os.path.join(
+                "..", "experiments", "main_experiments", row["audio1_path"]
+            )
+            audio2_path = os.path.join(
+                "..", "experiments", "main_experiments", row["audio2_path"]
+            )
+            instruction_path = os.path.join(
+                "..", "experiments", "main_experiments", row["instruction_path"]
+            )
+            user_prompt = get_user_prompt(args.dataset_name)
+            system_prompt = SYSTEM_PROMPTS[args.dataset_name]["standard_cot"]
+            response = audio_judge.judge_audio(
+                audio1_path=audio1_path,
+                audio2_path=audio2_path,
+                instruction_path=instruction_path,
+                user_prompt=user_prompt,
+                system_prompt=system_prompt,
+                model=args.model,
+                examples=examples,
+                concatenation_method="examples_and_test_concatenation",
+            )
+
+            print(f"Model Response: {response['response']}")
+
+        except Exception as e:
+            print(f"Error processing {audio1_path}, {audio2_path}: {str(e)}")
+            continue
+
+
+def parse_args():
+    """
+    Parse command line arguments
+    """
+    parser = argparse.ArgumentParser(description="Audio evaluation using AudioJudge")
+    parser.add_argument(
+        "--dataset_name",
+        type=str,
+        required=True,
+        choices=["chatbotarena", "speakbench508"],
+        help="Name of the dataset to evaluate",
+    )
+    parser.add_argument(
+        "--n_few_shots", type=int, default=4, help="Number of few-shot examples to use"
+    )
+    parser.add_argument(
+        "--model",
+        type=str,
+        default="gemini-2.5-flash-preview-04-17",
+        help="Model to use for evaluation",
+    )
+    parser.add_argument(
+        "--n_samples", type=int, default=1, help="Maximum number of samples to evaluate"
+    )
+
+    return parser.parse_args()
+
+
+if __name__ == "__main__":
+    args = parse_args()
+    main(args)